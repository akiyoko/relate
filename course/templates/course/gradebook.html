--- conflicted
+++ resolved
@@ -3,16 +3,11 @@
 
 {% load static %}
 
-<<<<<<< HEAD
-{% block title %} 
+{% block title %}
     {% blocktrans trimmed %} 
         Grade book
     {% endblocktrans %}
     - {% trans "RELATE" %}
-=======
-{% block title %}
-  Grade book - RELATE
->>>>>>> 54106216
 {% endblock %}
 
 {% block header_extra %}
