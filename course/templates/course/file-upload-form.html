{% load i18n %}
{% load crispy_forms_tags %}

{% if data_url %}
  <div id="file_upload_viewer_div">
  </div>
  <div class="col-lg-offset-2" style="margin-bottom:2ex">
<<<<<<< HEAD
    <a href="{{ data_url }}" id="file_upload_donwload_link">{% trans "Review uploaded file" %}</a>
=======
    <a href="{{ data_url }}" id="file_upload_download_link">Review uploaded file</a>
>>>>>>> 9f9e2115
    &middot;
    <a href="javascript:file_upload_embed_viewer()">{% trans "Embed viewer" %}</a>
  </div>

  <script type="text/javascript">
    function file_upload_embed_viewer()
    {
      var data_url = $("#file_upload_download_link").attr("href");

      $("#file_upload_viewer_div").html(
        "<object data='" + data_url + "' type='{{ mime_type }}' width='100%' height='800px' align='middle'>"
        + '<p>(Your browser reported itself unable to render <tt>{{ mime_type }}</tt> inline.)</p>'
        + '</object><hr>');
    }

    function file_upload_data_url_to_object_url() {
      // https://code.google.com/p/chromium/issues/detail?id=69227#37
      var is_webkit = /WebKit/.test(navigator.userAgent);

      if (is_webkit)
      {
        var data_url = $("#file_upload_download_link").attr("href");

        //take apart data URL
        var parts = data_url.match(/data:([^;]*)(;base64)?,([0-9A-Za-z+/]+)/);

        //assume base64 encoding
        var binStr = atob(parts[3]);

        //convert to binary in ArrayBuffer
        var buf = new ArrayBuffer(binStr.length);
        var view = new Uint8Array(buf);
        for(var i = 0; i < view.length; i++)
            view[i] = binStr.charCodeAt(i);

        var blob = new Blob([view], {'type': parts[1]});
        var obj_url = webkitURL.createObjectURL(blob)

        $("#file_upload_download_link").attr("href", obj_url);
      }
    }

    file_upload_data_url_to_object_url()
  </script>
{% endif %}

{% crispy form %}<|MERGE_RESOLUTION|>--- conflicted
+++ resolved
@@ -5,11 +5,7 @@
   <div id="file_upload_viewer_div">
   </div>
   <div class="col-lg-offset-2" style="margin-bottom:2ex">
-<<<<<<< HEAD
-    <a href="{{ data_url }}" id="file_upload_donwload_link">{% trans "Review uploaded file" %}</a>
-=======
-    <a href="{{ data_url }}" id="file_upload_download_link">Review uploaded file</a>
->>>>>>> 9f9e2115
+    <a href="{{ data_url }}" id="file_upload_download_link">{% trans "Review uploaded file" %}</a>
     &middot;
     <a href="javascript:file_upload_embed_viewer()">{% trans "Embed viewer" %}</a>
   </div>
