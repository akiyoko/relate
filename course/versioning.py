--- conflicted
+++ resolved
@@ -31,19 +31,11 @@
 from django.contrib.auth.decorators import login_required
 from django.core.exceptions import PermissionDenied, SuspiciousOperation
 from django.core.urlresolvers import reverse
-<<<<<<< HEAD
-from django.utils.translation import (
-        ugettext_lazy as _ , 
-        ugettext, 
-        pgettext, 
-        pgettext_lazy, 
-=======
 from django.utils.translation import (  # noqa
         ugettext_lazy as _,
         ugettext,
         pgettext,
         pgettext_lazy,
->>>>>>> 70593455
         string_concat,
         )
 
@@ -226,7 +218,7 @@
                         shutil.rmtree(repo_path, onerror=remove_readonly)
                     except OSError:
                         messages.add_message(request, messages.WARNING,
-                                "Failed to delete unused repository directory '%s'."
+                                ugettext("Failed to delete unused repository directory '%s'.")
                                 % repo_path)
 
                     raise
